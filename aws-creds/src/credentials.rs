--- conflicted
+++ resolved
@@ -127,13 +127,9 @@
 /// Short durations are bumped to one millisecond, and durations
 /// greater than 4 billion milliseconds (49 days) are rounded up to
 /// infinity (no timeout).
-<<<<<<< HEAD
 /// The global default value is 30 seconds.
 #[cfg(feature = "http-credentials")]
-pub fn set_request_timeout(timeout: Option<Duration>) {
-=======
 pub fn set_request_timeout(timeout: Option<Duration>) -> Option<Duration> {
->>>>>>> b30c2e2e
     use std::convert::TryInto;
     let duration_ms = timeout
         .as_ref()
