--- conflicted
+++ resolved
@@ -3,12 +3,9 @@
 
 use bytes::Bytes;
 use futures::TryStreamExt;
-<<<<<<< HEAD
 use hyper::client::HttpConnector;
 use hyper::{Body, Client};
 use hyper_tls::HttpsConnector;
-=======
->>>>>>> 4ee04616
 use maybe_async::maybe_async;
 use std::collections::HashMap;
 use time::OffsetDateTime;
@@ -76,17 +73,11 @@
             HttpMethod::Head => http::Method::HEAD,
         };
 
-<<<<<<< HEAD
         let request = {
             let mut request = http::Request::builder()
                 .method(method)
                 .uri(self.url().as_str());
-=======
-        let request = client
-            .request(method, self.url()?.as_str())
-            .headers(headers)
-            .body(self.request_body());
->>>>>>> 4ee04616
+
 
             for (header, value) in headers.iter() {
                 request = request.header(header, value);
@@ -154,11 +145,7 @@
     async fn response_data_to_stream(&self) -> Result<ResponseDataStream, S3Error> {
         let response = self.response().await?;
         let status_code = response.status();
-<<<<<<< HEAD
-        let stream = response.into_body().into_stream().filter_map(|b| b.ok());
-=======
-        let stream = response.bytes_stream().map_err(S3Error::Reqwest);
->>>>>>> 4ee04616
+        let stream = response.into_body().into_stream().map_err(S3Error::Reqwest);
 
         Ok(ResponseDataStream {
             bytes: Box::pin(stream),
