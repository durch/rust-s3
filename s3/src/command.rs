use crate::serde_types::CompleteMultipartUploadData;

use crate::EMPTY_PAYLOAD_SHA;
use sha2::{Digest, Sha256};

pub enum HttpMethod {
    Delete,
    Get,
    Put,
    Post,
    Head,
}

use std::fmt;

impl fmt::Display for HttpMethod {
    fn fmt(&self, f: &mut fmt::Formatter<'_>) -> fmt::Result {
        match self {
            HttpMethod::Delete => write!(f, "DELETE"),
            HttpMethod::Get => write!(f, "GET"),
            HttpMethod::Post => write!(f, "POST"),
            HttpMethod::Put => write!(f, "PUT"),
            HttpMethod::Head => write!(f, "HEAD"),
        }
    }
}
use crate::bucket_ops::BucketConfiguration;
use http::HeaderMap;

#[derive(Clone, Debug)]
pub struct Multipart<'a> {
    part_number: u32,
    upload_id: &'a str,
}

impl<'a> Multipart<'a> {
    pub fn query_string(&self) -> String {
        format!(
            "?partNumber={}&uploadId={}",
            self.part_number, self.upload_id
        )
    }

    pub fn new(part_number: u32, upload_id: &'a str) -> Self {
        Multipart {
            part_number,
            upload_id,
        }
    }
}

#[derive(Clone, Debug)]
pub enum Command<'a> {
    HeadObject,
    CopyObject {
<<<<<<< HEAD
        source: &'a str,
=======
        from: &'a str,
>>>>>>> eb1af380
    },
    DeleteObject,
    DeleteObjectTagging,
    GetObject,
    GetObjectTorrent,
    GetObjectRange {
        start: u64,
        end: Option<u64>,
    },
    GetObjectTagging,
    PutObject {
        content: &'a [u8],
        content_type: &'a str,
        multipart: Option<Multipart<'a>>,
    },
    PutObjectTagging {
        tags: &'a str,
    },
    ListMultipartUploads {
        prefix: Option<&'a str>,
        delimiter: Option<&'a str>,
        key_marker: Option<String>,
        max_uploads: Option<usize>,
    },
    ListBucket {
        prefix: String,
        delimiter: Option<String>,
        continuation_token: Option<String>,
        start_after: Option<String>,
        max_keys: Option<usize>,
    },
    GetBucketLocation,
    PresignGet {
        expiry_secs: u32,
    },
    PresignPut {
        expiry_secs: u32,
        custom_headers: Option<HeaderMap>,
    },
    PresignDelete {
        expiry_secs: u32,
    },
    InitiateMultipartUpload,
    UploadPart {
        part_number: u32,
        content: &'a [u8],
        upload_id: &'a str,
    },
    AbortMultipartUpload {
        upload_id: &'a str,
    },
    CompleteMultipartUpload {
        upload_id: &'a str,
        data: CompleteMultipartUploadData,
    },
    CreateBucket {
        config: BucketConfiguration,
    },
    DeleteBucket,
}

impl<'a> Command<'a> {
    pub fn http_verb(&self) -> HttpMethod {
        match *self {
            Command::CopyObject { from: _ } => HttpMethod::Put,
            Command::GetObject
            | Command::GetObjectTorrent
            | Command::GetObjectRange { .. }
            | Command::ListBucket { .. }
            | Command::GetBucketLocation
            | Command::GetObjectTagging
            | Command::ListMultipartUploads { .. }
            | Command::PresignGet { .. } => HttpMethod::Get,
            Command::PutObject { .. }
            | Command::PutObjectTagging { .. }
            | Command::PresignPut { .. }
            | Command::UploadPart { .. }
            | Command::CopyObject { .. }
            | Command::CreateBucket { .. } => HttpMethod::Put,
            Command::DeleteObject
            | Command::DeleteObjectTagging
            | Command::AbortMultipartUpload { .. }
            | Command::PresignDelete { .. }
            | Command::DeleteBucket => HttpMethod::Delete,
            Command::InitiateMultipartUpload | Command::CompleteMultipartUpload { .. } => {
                HttpMethod::Post
            }
            Command::HeadObject => HttpMethod::Head,
        }
    }

    pub fn content_length(&self) -> usize {
        match &self {
            Command::CopyObject { from: _ } => 0,
            Command::PutObject { content, .. } => content.len(),
            Command::PutObjectTagging { tags } => tags.len(),
            Command::UploadPart { content, .. } => content.len(),
            Command::CompleteMultipartUpload { data, .. } => data.len(),
            Command::CreateBucket { config } => {
                if let Some(payload) = config.location_constraint_payload() {
                    Vec::from(payload).len()
                } else {
                    0
                }
            }
            _ => 0,
        }
    }

    pub fn content_type(&self) -> String {
        match self {
            Command::PutObject { content_type, .. } => content_type.to_string(),
            Command::CompleteMultipartUpload { .. } => "application/xml".into(),
            _ => "text/plain".into(),
        }
    }

    pub fn sha256(&self) -> String {
        match &self {
            Command::PutObject { content, .. } => {
                let mut sha = Sha256::default();
                sha.update(content);
                hex::encode(sha.finalize().as_slice())
            }
            Command::PutObjectTagging { tags } => {
                let mut sha = Sha256::default();
                sha.update(tags.as_bytes());
                hex::encode(sha.finalize().as_slice())
            }
            Command::CompleteMultipartUpload { data, .. } => {
                let mut sha = Sha256::default();
                sha.update(data.to_string().as_bytes());
                hex::encode(sha.finalize().as_slice())
            }
            Command::CreateBucket { config } => {
                if let Some(payload) = config.location_constraint_payload() {
                    let mut sha = Sha256::default();
                    sha.update(payload.as_bytes());
                    hex::encode(sha.finalize().as_slice())
                } else {
                    EMPTY_PAYLOAD_SHA.into()
                }
            }
            _ => EMPTY_PAYLOAD_SHA.into(),
        }
    }
}<|MERGE_RESOLUTION|>--- conflicted
+++ resolved
@@ -53,11 +53,7 @@
 pub enum Command<'a> {
     HeadObject,
     CopyObject {
-<<<<<<< HEAD
-        source: &'a str,
-=======
         from: &'a str,
->>>>>>> eb1af380
     },
     DeleteObject,
     DeleteObjectTagging,
