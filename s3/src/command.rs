--- conflicted
+++ resolved
@@ -1,5 +1,4 @@
 use crate::serde_types::CompleteMultipartUploadData;
-<<<<<<< HEAD
 use crate::bucket::Headers;
 
 use sha2::{Digest, Sha256};
@@ -9,7 +8,8 @@
     Delete,
     Get,
     Put,
-    Post
+    Post,
+    Head
 }
 
 use std::fmt;
@@ -20,15 +20,12 @@
             HttpMethod::Delete => write!(f, "DELETE"),
             HttpMethod::Get => write!(f, "GET"),
             HttpMethod::Post => write!(f, "POST"),
-            HttpMethod::Put => write!(f, "PUT")
+            HttpMethod::Put => write!(f, "PUT"),
+            HttpMethod::Head => write!(f, "HEAD")
         }
     }
 }
-=======
 use crate::bucket_ops::BucketConfiguration;
-use reqwest::Method;
-use reqwest::header::HeaderMap;
->>>>>>> fe1c1710
 
 #[derive(Clone, Debug)]
 pub enum Command<'a> {
@@ -93,22 +90,16 @@
             Command::PutObject { .. }
             | Command::PutObjectTagging { .. }
             | Command::PresignPut { .. }
-<<<<<<< HEAD
-            | Command::UploadPart { .. } => HttpMethod::Put,
-            Command::DeleteObject
-            | Command::DeleteObjectTagging
-            | Command::AbortMultipartUpload { .. } => HttpMethod::Delete,
-=======
             | Command::UploadPart { .. }
-            | Command::CreateBucket { .. } => Method::PUT,
+            | Command::CreateBucket { .. } => HttpMethod::Put,
             Command::DeleteObject
             | Command::DeleteObjectTagging
             | Command::AbortMultipartUpload { .. } 
-            | Command::DeleteBucket => Method::DELETE,
->>>>>>> fe1c1710
+            | Command::DeleteBucket => HttpMethod::Delete,
             Command::InitiateMultipartUpload | Command::CompleteMultipartUpload { .. } => {
                 HttpMethod::Post
-            }
+            },
+            Command::HeadObject => HttpMethod::Head
         }
     }
 
@@ -118,6 +109,13 @@
             Command::PutObjectTagging { tags } => tags.len(),
             Command::UploadPart { content, .. } => content.len(),
             Command::CompleteMultipartUpload { data, .. } => data.len(),
+            Command::CreateBucket { config } => {
+                if let Some(payload) = config.location_constraint_payload() {
+                    Vec::from(payload).len()
+                } else {
+                    0
+                }
+            }
             _ => 0,
         }
     }
@@ -146,14 +144,19 @@
                 let mut sha = Sha256::default();
                 sha.update(data.to_string().as_bytes());
                 hex::encode(sha.finalize().as_slice())
-            }
-<<<<<<< HEAD
+            },
+            Command::CreateBucket { config } => {
+                if let Some(payload) = config.location_constraint_payload() {
+                    let mut sha = Sha256::default();
+                    sha.update(payload.as_bytes());
+                    hex::encode(sha.finalize().as_slice())
+                } else {
+                    EMPTY_PAYLOAD_SHA.into()
+                }
+                
+            },
             _ => EMPTY_PAYLOAD_SHA.into(),
-=======
-            Command::HeadObject => {
-                Method::HEAD
-            }
->>>>>>> fe1c1710
+            
         }
     }
 }