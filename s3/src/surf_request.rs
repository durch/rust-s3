use async_std::io::{ReadExt, WriteExt};
use futures_io::AsyncWrite;

use super::bucket::Bucket;
use super::command::Command;
use time::OffsetDateTime;

use crate::command::HttpMethod;
use crate::request_trait::Request;

use anyhow::{anyhow, Result};
use http::HeaderMap;
use maybe_async::maybe_async;
use surf::http::headers::{HeaderName, HeaderValue};
use surf::http::Method;

// Temporary structure for making a request
pub struct SurfRequest<'a> {
    pub bucket: &'a Bucket,
    pub path: &'a str,
    pub command: Command<'a>,
    pub datetime: OffsetDateTime,
    pub sync: bool,
}

#[maybe_async]
impl<'a> Request for SurfRequest<'a> {
    type Response = surf::Response;
    type HeaderMap = HeaderMap;

    fn datetime(&self) -> OffsetDateTime {
        self.datetime
    }

    fn bucket(&self) -> Bucket {
        self.bucket.clone()
    }

    fn command(&self) -> Command {
        self.command.clone()
    }

    fn path(&self) -> String {
        self.path.to_string()
    }

    async fn response(&self) -> Result<surf::Response> {
        // Build headers
        let headers = self.headers()?;

        let request = match self.command.http_verb() {
            HttpMethod::Get => surf::Request::builder(Method::Get, self.url()),
            HttpMethod::Delete => surf::Request::builder(Method::Delete, self.url()),
            HttpMethod::Put => surf::Request::builder(Method::Put, self.url()),
            HttpMethod::Post => surf::Request::builder(Method::Post, self.url()),
            HttpMethod::Head => surf::Request::builder(Method::Head, self.url()),
        };

        let mut request = request.body(self.request_body());

        for (name, value) in headers.iter() {
            request = request.header(
                HeaderName::from_bytes(AsRef::<[u8]>::as_ref(&name).to_vec()).unwrap(),
                HeaderValue::from_bytes(AsRef::<[u8]>::as_ref(&value).to_vec()).unwrap(),
            );
        }

        let response = request
            .send()
            .await
<<<<<<< HEAD
            .or_else(|e| Err(anyhow!("Request failed with {}", e.to_string())))?;
=======
            .map_err(|e| anyhow!("Request failed with {}", e))?;
>>>>>>> 10cf7540

        if cfg!(feature = "fail-on-err") && !response.status().is_success() {
            return Err(anyhow!("Request failed with code {}", response.status()));
        }

        Ok(response)
    }

    async fn response_data(&self, etag: bool) -> Result<(Vec<u8>, u16)> {
        let mut response = self.response().await?;
        let status_code = response.status();
        let body = response
            .body_bytes()
            .await
<<<<<<< HEAD
            .or_else(|e| Err(anyhow!("Request failed with {}", e.to_string())))?;
=======
            .map_err(|e| anyhow!("Request failed with {}", e))?;
>>>>>>> 10cf7540
        let mut body_vec = Vec::new();
        body_vec.extend_from_slice(&body[..]);
        if etag {
            if let Some(etag) = response.header("ETag") {
                body_vec = etag.as_str().to_string().as_bytes().to_vec();
            }
        }
        Ok((body_vec, status_code.into()))
    }

    async fn response_data_to_writer<T: AsyncWrite + Send + Unpin>(
        &self,
        writer: &mut T,
    ) -> Result<u16> {
        let mut buffer = Vec::new();

        let response = self.response().await?;

        let status_code = response.status();

        let mut stream = surf::http::Body::from_reader(response, None);

        stream.read_to_end(&mut buffer).await?;

        writer.write_all(&buffer).await?;

        Ok(status_code.into())
    }

    async fn response_header(&self) -> Result<(HeaderMap, u16)> {
        let mut header_map = HeaderMap::new();
        let response = self.response().await?;
        let status_code = response.status();

        for (name, value) in response.iter() {
            header_map.insert(
                http::header::HeaderName::from_lowercase(
                    name.to_string().to_ascii_lowercase().as_ref(),
                )?,
                value.as_str().parse()?,
            );
        }
        Ok((header_map, status_code.into()))
    }
}

impl<'a> SurfRequest<'a> {
    pub fn new<'b>(bucket: &'b Bucket, path: &'b str, command: Command<'b>) -> SurfRequest<'b> {
        SurfRequest {
            bucket,
            path,
            command,
            datetime: OffsetDateTime::now_utc(),
            sync: false,
        }
    }
}

#[cfg(test)]
mod tests {
    use crate::bucket::Bucket;
    use crate::command::Command;
    use crate::request_trait::Request;
    use crate::surf_request::SurfRequest;
    use anyhow::Result;
    use awscreds::Credentials;

    // Fake keys - otherwise using Credentials::default will use actual user
    // credentials if they exist.
    fn fake_credentials() -> Credentials {
        let access_key = "AKIAIOSFODNN7EXAMPLE";
        let secert_key = "wJalrXUtnFEMI/K7MDENG/bPxRfiCYEXAMPLEKEY";
        Credentials::new(Some(access_key), Some(secert_key), None, None, None).unwrap()
    }

    #[test]
    fn url_uses_https_by_default() -> Result<()> {
        let region = "custom-region".parse()?;
        let bucket = Bucket::new("my-first-bucket", region, fake_credentials())?;
        let path = "/my-first/path";
        let request = SurfRequest::new(&bucket, path, Command::GetObject);

        assert_eq!(request.url().scheme(), "https");

        let headers = request.headers().unwrap();
        let host = headers.get("Host").unwrap();

        assert_eq!(*host, "my-first-bucket.custom-region".to_string());
        Ok(())
    }

    #[test]
    fn url_uses_https_by_default_path_style() -> Result<()> {
        let region = "custom-region".parse()?;
        let bucket = Bucket::new_with_path_style("my-first-bucket", region, fake_credentials())?;
        let path = "/my-first/path";
        let request = SurfRequest::new(&bucket, path, Command::GetObject);

        assert_eq!(request.url().scheme(), "https");

        let headers = request.headers().unwrap();
        let host = headers.get("Host").unwrap();

        assert_eq!(*host, "custom-region".to_string());
        Ok(())
    }

    #[test]
    fn url_uses_scheme_from_custom_region_if_defined() -> Result<()> {
        let region = "http://custom-region".parse()?;
        let bucket = Bucket::new("my-second-bucket", region, fake_credentials())?;
        let path = "/my-second/path";
        let request = SurfRequest::new(&bucket, path, Command::GetObject);

        assert_eq!(request.url().scheme(), "http");

        let headers = request.headers().unwrap();
        let host = headers.get("Host").unwrap();
        assert_eq!(*host, "my-second-bucket.custom-region".to_string());
        Ok(())
    }

    #[test]
    fn url_uses_scheme_from_custom_region_if_defined_with_path_style() -> Result<()> {
        let region = "http://custom-region".parse()?;
        let bucket = Bucket::new_with_path_style("my-second-bucket", region, fake_credentials())?;
        let path = "/my-second/path";
        let request = SurfRequest::new(&bucket, path, Command::GetObject);

        assert_eq!(request.url().scheme(), "http");

        let headers = request.headers().unwrap();
        let host = headers.get("Host").unwrap();
        assert_eq!(*host, "custom-region".to_string());

        Ok(())
    }
}<|MERGE_RESOLUTION|>--- conflicted
+++ resolved
@@ -68,11 +68,7 @@
         let response = request
             .send()
             .await
-<<<<<<< HEAD
-            .or_else(|e| Err(anyhow!("Request failed with {}", e.to_string())))?;
-=======
             .map_err(|e| anyhow!("Request failed with {}", e))?;
->>>>>>> 10cf7540
 
         if cfg!(feature = "fail-on-err") && !response.status().is_success() {
             return Err(anyhow!("Request failed with code {}", response.status()));
@@ -87,11 +83,7 @@
         let body = response
             .body_bytes()
             .await
-<<<<<<< HEAD
-            .or_else(|e| Err(anyhow!("Request failed with {}", e.to_string())))?;
-=======
             .map_err(|e| anyhow!("Request failed with {}", e))?;
->>>>>>> 10cf7540
         let mut body_vec = Vec::new();
         body_vec.extend_from_slice(&body[..]);
         if etag {
