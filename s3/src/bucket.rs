#[cfg(feature = "blocking")]
use block_on_proc::block_on;
use serde_xml_rs as serde_xml;
use std::collections::HashMap;
use std::mem;

use crate::bucket_ops::{BucketConfiguration, CreateBucketResponse};
use crate::command::{Command, Multipart};
use crate::creds::Credentials;
use crate::region::Region;
use std::str::FromStr;

pub type Query = HashMap<String, String>;

#[cfg(feature = "with-tokio")]
use crate::request::Reqwest as RequestImpl;
#[cfg(feature = "with-async-std")]
use crate::surf_request::SurfRequest as RequestImpl;
#[cfg(feature = "with-async-std")]
use async_std::{fs::File, path::Path};
#[cfg(feature = "with-tokio")]
use tokio::fs::File;

#[cfg(feature = "with-async-std")]
use futures::io::AsyncRead;
#[cfg(feature = "with-tokio")]
use tokio::io::AsyncRead;

#[cfg(feature = "sync")]
use crate::blocking::AttoRequest as RequestImpl;
#[cfg(feature = "sync")]
use std::fs::File;
#[cfg(feature = "sync")]
use std::io::Read;
#[cfg(any(feature = "sync", feature = "with-tokio"))]
use std::path::Path;

use crate::request_trait::Request;
use crate::serde_types::{
    BucketLocationResult, CompleteMultipartUploadData, HeadObjectResult,
    InitiateMultipartUploadResponse, ListBucketResult, Part, Tagging,
};
use anyhow::anyhow;
use anyhow::Result;
use http::header::HeaderName;
use http::HeaderMap;

pub const CHUNK_SIZE: usize = 8_388_608; // 8 Mebibytes, min is 5 (5_242_880);

/// Instantiate an existing Bucket
///
/// # Example
///
/// ```no_run
/// use s3::bucket::Bucket;
/// use s3::creds::Credentials;
///
/// let bucket_name = "rust-s3-test";
/// let region = "us-east-1".parse().unwrap();
/// let credentials = Credentials::default().unwrap();
///
/// let bucket = Bucket::new(bucket_name, region, credentials);
/// ```
#[derive(Clone, Debug, Eq, PartialEq)]
pub struct Bucket {
    pub name: String,
    pub region: Region,
    pub credentials: Credentials,
    pub extra_headers: HeaderMap,
    pub extra_query: Query,
    path_style: bool,
}

fn validate_expiry(expiry_secs: u32) -> Result<()> {
    if 604800 < expiry_secs {
        return Err(anyhow!(
            "Max expiration for presigned URLs is one week, or 604.800 seconds, got {} instead",
            expiry_secs
        ));
    }
    Ok(())
}

#[cfg_attr(all(feature = "with-tokio", feature = "blocking"), block_on("tokio"))]
#[cfg_attr(
    all(feature = "with-async-std", feature = "blocking"),
    block_on("async-std")
)]
impl Bucket {
    /// Get a presigned url for getting object on a given path
    ///
    /// # Example:
    ///
    /// ```no_run
    /// use s3::bucket::Bucket;
    /// use s3::creds::Credentials;
    ///
    /// let bucket_name = "rust-s3-test";
    /// let region = "us-east-1".parse().unwrap();
    /// let credentials = Credentials::default().unwrap();
    /// let bucket = Bucket::new(bucket_name, region, credentials).unwrap();
    ///
    /// let url = bucket.presign_get("/test.file", 86400).unwrap();
    /// println!("Presigned url: {}", url);
    /// ```
    pub fn presign_get<S: AsRef<str>>(&self, path: S, expiry_secs: u32) -> Result<String> {
        validate_expiry(expiry_secs)?;
        let request = RequestImpl::new(self, path.as_ref(), Command::PresignGet { expiry_secs });
        Ok(request.presigned()?)
    }

    /// Get a presigned url for putting object to a given path
    ///
    /// # Example:
    ///
    /// ```no_run
    /// use s3::bucket::Bucket;
    /// use s3::creds::Credentials;
    /// use http::HeaderMap;
    /// use http::header::HeaderName;
    ///
    /// let bucket_name = "rust-s3-test";
    /// let region = "us-east-1".parse().unwrap();
    /// let credentials = Credentials::default().unwrap();
    /// let bucket = Bucket::new(bucket_name, region, credentials).unwrap();
    ///
    /// // Add optional custom headers
    /// let mut custom_headers = HeaderMap::new();
    /// custom_headers.insert(
    ///    HeaderName::from_static("custom_header"),
    ///    "custom_value".parse().unwrap(),
    /// );
    ///
    /// let url = bucket.presign_put("/test.file", 86400, Some(custom_headers)).unwrap();
    /// println!("Presigned url: {}", url);
    /// ```
    pub fn presign_put<S: AsRef<str>>(
        &self,
        path: S,
        expiry_secs: u32,
        custom_headers: Option<HeaderMap>,
    ) -> Result<String> {
        validate_expiry(expiry_secs)?;
        let request = RequestImpl::new(
            self,
            path.as_ref(),
            Command::PresignPut {
                expiry_secs,
                custom_headers,
            },
        );
        Ok(request.presigned()?)
    }
    /// Create a new `Bucket` and instantiate it
    ///
    /// ```no_run
    /// use s3::{Bucket, BucketConfiguration};
    /// use s3::creds::Credentials;
    /// # use s3::region::Region;
    /// use anyhow::Result;
    ///
    /// # #[tokio::main]
    /// # async fn main() -> Result<()> {
    /// let bucket_name = "rust-s3-test";
    /// let region = "us-east-1".parse()?;
    /// let credentials = Credentials::default()?;
    /// let config = BucketConfiguration::default();
    ///
    /// // Async variant with `tokio` or `async-std` features
    /// let create_bucket_response = Bucket::create(bucket_name, region, credentials, config).await?;
    ///
    /// // `sync` fature will produce an identical method
    /// #[cfg(feature = "sync")]
    /// let create_bucket_response = Bucket::create(bucket_name, region, credentials, config)?;
    ///
    /// # let region: Region = "us-east-1".parse()?;
    /// # let credentials = Credentials::default()?;
    /// # let config = BucketConfiguration::default();
    /// // Blocking variant, generated with `blocking` feature in combination
    /// // with `tokio` or `async-std` features.
    /// #[cfg(feature = "blocking")]
    /// let create_bucket_response = Bucket::create_blocking(bucket_name, region, credentials, config)?;
    /// # Ok(())
    /// # }
    /// ```
    #[maybe_async::maybe_async]
    pub async fn create(
        name: &str,
        region: Region,
        credentials: Credentials,
        config: BucketConfiguration,
    ) -> Result<CreateBucketResponse> {
        let mut config = config;
        config.set_region(region.clone());
        let command = Command::CreateBucket { config };
        let bucket = Bucket::new(name, region, credentials)?;
        let request = RequestImpl::new(&bucket, "", command);
        let (data, response_code) = request.response_data(false).await?;
        let response_text = std::str::from_utf8(&data)?;
        Ok(CreateBucketResponse {
            bucket,
            response_text: response_text.to_string(),
            response_code,
        })
    }

    /// Create a new `Bucket` with path style and instantiate it
    ///
    /// ```no_run
    /// use s3::{Bucket, BucketConfiguration};
    /// use s3::creds::Credentials;
    /// # use s3::region::Region;
    /// use anyhow::Result;
    ///
    /// # #[tokio::main]
    /// # async fn main() -> Result<()> {
    /// let bucket_name = "rust-s3-test";
    /// let region = "us-east-1".parse()?;
    /// let credentials = Credentials::default()?;
    /// let config = BucketConfiguration::default();
    ///
    /// // Async variant with `tokio` or `async-std` features
    /// let create_bucket_response = Bucket::create_with_path_style(bucket_name, region, credentials, config).await?;
    ///
    /// // `sync` fature will produce an identical method
    /// #[cfg(feature = "sync")]
    /// let create_bucket_response = Bucket::create_with_path_style(bucket_name, region, credentials, config)?;
    ///
    /// # let region: Region = "us-east-1".parse()?;
    /// # let credentials = Credentials::default()?;
    /// # let config = BucketConfiguration::default();
    /// // Blocking variant, generated with `blocking` feature in combination
    /// // with `tokio` or `async-std` features.
    /// #[cfg(feature = "blocking")]
    /// let create_bucket_response = Bucket::create_with_path_style_blocking(bucket_name, region, credentials, config)?;
    /// # Ok(())
    /// # }
    /// ```
    #[maybe_async::maybe_async]
    pub async fn create_with_path_style(
        name: &str,
        region: Region,
        credentials: Credentials,
        config: BucketConfiguration,
    ) -> Result<CreateBucketResponse> {
        let mut config = config;
        config.set_region(region.clone());
        let command = Command::CreateBucket { config };
        let bucket = Bucket::new_with_path_style(name, region, credentials)?;
        let request = RequestImpl::new(&bucket, "", command);
        let (data, response_code) = request.response_data(false).await?;
        let response_text = std::str::from_utf8(&data)?;
        Ok(CreateBucketResponse {
            bucket,
            response_text: response_text.to_string(),
            response_code,
        })
    }

    /// Delete existing `Bucket`
    ///
    /// # Example
    /// ```rust,no_run
    /// use s3::Bucket;
    /// use s3::creds::Credentials;
    /// use anyhow::Result;
    ///
    /// # #[tokio::main]
    /// # async fn main() -> Result<()> {
    /// let bucket_name = "rust-s3-test";
    /// let region = "us-east-1".parse().unwrap();
    /// let credentials = Credentials::default().unwrap();
    /// let bucket = Bucket::new(bucket_name, region, credentials).unwrap();
    ///
    /// // Async variant with `tokio` or `async-std` features
    /// bucket.delete().await.unwrap();
    /// // `sync` fature will produce an identical method
    ///
    /// #[cfg(feature = "sync")]
    /// bucket.delete().unwrap();
    /// // Blocking variant, generated with `blocking` feature in combination
    /// // with `tokio` or `async-std` features.
    ///
    /// #[cfg(feature = "blocking")]
    /// bucket.delete_blocking().unwrap();
    ///
    /// # Ok(())
    /// # }
    /// ```
    #[maybe_async::maybe_async]
    pub async fn delete(&self) -> Result<u16> {
        let command = Command::DeleteBucket;
        let request = RequestImpl::new(self, "", command);
        let (_, response_code) = request.response_data(false).await?;
        Ok(response_code)
    }

    /// Instantiate an existing `Bucket`.
    ///
    /// # Example
    /// ```no_run
    /// use s3::bucket::Bucket;
    /// use s3::creds::Credentials;
    ///
    /// // Fake  credentials so we don't access user's real credentials in tests
    /// let bucket_name = "rust-s3-test";
    /// let region = "us-east-1".parse().unwrap();
    /// let credentials = Credentials::default().unwrap();
    ///
    /// let bucket = Bucket::new(bucket_name, region, credentials).unwrap();
    /// ```
    pub fn new(name: &str, region: Region, credentials: Credentials) -> Result<Bucket> {
        Ok(Bucket {
            name: name.into(),
            region,
            credentials,
            extra_headers: HeaderMap::new(),
            extra_query: HashMap::new(),
            path_style: false,
        })
    }

    /// Instantiate a public existing `Bucket`.
    ///
    /// # Example
    /// ```no_run
    /// use s3::bucket::Bucket;
    /// use s3::creds::Credentials;
    ///
    /// let bucket_name = "rust-s3-test";
    /// let region = "us-east-1".parse().unwrap();
    ///
    /// let bucket = Bucket::new_public(bucket_name, region).unwrap();
    /// ```
    pub fn new_public(name: &str, region: Region) -> Result<Bucket> {
        Ok(Bucket {
            name: name.into(),
            region,
            credentials: Credentials::anonymous()?,
            extra_headers: HeaderMap::new(),
            extra_query: HashMap::new(),
            path_style: false,
        })
    }

    /// Instantiate an existing `Bucket` with path style addressing. Useful for compatibility with some storage APIs, like MinIO.
    ///
    /// # Example
    /// ```no_run
    /// use s3::bucket::Bucket;
    /// use s3::creds::Credentials;
    ///
    /// let bucket_name = "rust-s3-test";
    /// let region = "us-east-1".parse().unwrap();
    /// let credentials = Credentials::default().unwrap();
    ///
    /// let bucket = Bucket::new_with_path_style(bucket_name, region, credentials).unwrap();
    /// ```
    pub fn new_with_path_style(
        name: &str,
        region: Region,
        credentials: Credentials,
    ) -> Result<Bucket> {
        Ok(Bucket {
            name: name.into(),
            region,
            credentials,
            extra_headers: HeaderMap::new(),
            extra_query: HashMap::new(),
            path_style: true,
        })
    }

    /// Instantiate a public existing `Bucket` with path style addressing. Useful for compatibility with some storage APIs, like MinIO.
    ///
    /// # Example
    /// ```no_run
    /// use s3::bucket::Bucket;
    /// use s3::creds::Credentials;
    ///
    /// let bucket_name = "rust-s3-test";
    /// let region = "us-east-1".parse().unwrap();
    ///
    /// let bucket = Bucket::new_public_with_path_style(bucket_name, region).unwrap();
    /// ```
    pub fn new_public_with_path_style(name: &str, region: Region) -> Result<Bucket> {
        Ok(Bucket {
            name: name.into(),
            region,
            credentials: Credentials::anonymous()?,
            extra_headers: HeaderMap::new(),
            extra_query: HashMap::new(),
            path_style: true,
        })
    }

    /// Gets file from an S3 path.
    ///
    /// # Example:
    ///
    /// ```rust,no_run
    /// use s3::bucket::Bucket;
    /// use s3::creds::Credentials;
    /// use anyhow::Result;
    ///
    /// # #[tokio::main]
    /// # async fn main() -> Result<()> {
    ///
    /// let bucket_name = "rust-s3-test";
    /// let region = "us-east-1".parse()?;
    /// let credentials = Credentials::default()?;
    /// let bucket = Bucket::new(bucket_name, region, credentials)?;
    ///
    /// // Async variant with `tokio` or `async-std` features
    /// let (data, code) = bucket.get_object("/test.file").await?;
    ///
    /// // `sync` feature will produce an identical method
    /// #[cfg(feature = "sync")]
    /// let (data, code) = bucket.get_object("/test.file")?;
    ///
    /// // Blocking variant, generated with `blocking` feature in combination
    /// // with `tokio` or `async-std` features.
    /// #[cfg(feature = "blocking")]
    /// let (data, code) = bucket.get_object_blocking("/test.file")?;
    /// # Ok(())
    /// # }
    /// ```
    #[maybe_async::maybe_async]
    pub async fn get_object<S: AsRef<str>>(&self, path: S) -> Result<(Vec<u8>, u16)> {
        let command = Command::GetObject;
        let request = RequestImpl::new(self, path.as_ref(), command);
        Ok(request.response_data(false).await?)
    }

    /// Gets specified inclusive byte range of file from an S3 path.
    ///
    /// # Example:
    ///
    /// ```rust,no_run
    /// use s3::bucket::Bucket;
    /// use s3::creds::Credentials;
    /// use anyhow::Result;
    ///
    /// # #[tokio::main]
    /// # async fn main() -> Result<()> {
    ///
    /// let bucket_name = "rust-s3-test";
    /// let region = "us-east-1".parse()?;
    /// let credentials = Credentials::default()?;
    /// let bucket = Bucket::new(bucket_name, region, credentials)?;
    ///
    /// // Async variant with `tokio` or `async-std` features
    /// let (data, code) = bucket.get_object_range("/test.file", 0, Some(31)).await?;
    ///
    /// // `sync` feature will produce an identical method
    /// #[cfg(feature = "sync")]
    /// let (data, code) = bucket.get_object_range("/test.file", 0, Some(31))?;
    ///
    /// // Blocking variant, generated with `blocking` feature in combination
    /// // with `tokio` or `async-std` features.
    /// #[cfg(feature = "blocking")]
    /// let (data, code) = bucket.get_object_range_blocking("/test.file", 0, Some(31))?;
    /// #
    /// # Ok(())
    /// # }
    /// ```
    #[maybe_async::maybe_async]
    pub async fn get_object_range<S: AsRef<str>>(
        &self,
        path: S,
        start: u64,
        end: Option<u64>,
    ) -> Result<(Vec<u8>, u16)> {
        if let Some(end) = end {
            assert!(start < end);
        }

        let command = Command::GetObjectRange { start, end };
        let request = RequestImpl::new(self, path.as_ref(), command);
        Ok(request.response_data(false).await?)
    }

    /// Stream file from S3 path to a local file, generic over T: Write.
    ///
    /// # Example:
    ///
    /// ```rust,no_run
    /// use s3::bucket::Bucket;
    /// use s3::creds::Credentials;
    /// use anyhow::Result;
    /// use std::fs::File;
    ///
    /// # #[tokio::main]
    /// # async fn main() -> Result<()> {
    ///
    /// let bucket_name = "rust-s3-test";
    /// let region = "us-east-1".parse()?;
    /// let credentials = Credentials::default()?;
    /// let bucket = Bucket::new(bucket_name, region, credentials)?;
    /// let mut output_file = File::create("output_file").expect("Unable to create file");
    ///
    /// // Async variant with `tokio` or `async-std` features
    /// let status_code = bucket.get_object_stream("/test.file", &mut output_file).await?;
    ///
    /// // `sync` feature will produce an identical method
    /// #[cfg(feature = "sync")]
    /// let status_code = bucket.get_object_stream("/test.file", &mut output_file)?;
    ///
    /// // Blocking variant, generated with `blocking` feature in combination
    /// // with `tokio` or `async-std` features.
    /// #[cfg(feature = "blocking")]
    /// let status_code = bucket.get_object_stream_blocking("/test.file", &mut output_file)?;
    /// #
    /// # Ok(())
    /// # }
    /// ```
    #[maybe_async::maybe_async]
    pub async fn get_object_stream<T: std::io::Write + Send, S: AsRef<str>>(
        &self,
        path: S,
        writer: &mut T,
    ) -> Result<u16> {
        let command = Command::GetObject;
        let request = RequestImpl::new(self, path.as_ref(), command);
        Ok(request.response_data_to_writer(writer).await?)
    }

    /// Stream file from local path to s3, generic over T: Write.
    ///
    /// # Example:
    ///
    /// ```rust,no_run
    /// use s3::bucket::Bucket;
    /// use s3::creds::Credentials;
    /// use anyhow::Result;
    /// use std::fs::File;
    /// use std::io::Write;
    ///
    /// # #[tokio::main]
    /// # async fn main() -> Result<()> {
    ///
    /// let bucket_name = "rust-s3-test";
    /// let region = "us-east-1".parse()?;
    /// let credentials = Credentials::default()?;
    /// let bucket = Bucket::new(bucket_name, region, credentials)?;
    /// let path = "path";
    /// let test: Vec<u8> = (0..1000).map(|_| 42).collect();
    /// let mut file = File::create(path)?;
    /// file.write_all(&test)?;
    ///
    /// // Async variant with `tokio` or `async-std` features
    /// let status_code = bucket.put_object_stream(path, "/path").await?;
    ///
    /// // `sync` feature will produce an identical method
    /// #[cfg(feature = "sync")]
    /// let status_code = bucket.put_object_stream(path, "/path")?;
    ///
    /// // Blocking variant, generated with `blocking` feature in combination
    /// // with `tokio` or `async-std` features.
    /// #[cfg(feature = "blocking")]
    /// let status_code = bucket.put_object_stream_blocking(path, "/path")?;
    /// #
    /// # Ok(())
    /// # }
    /// ```
    #[maybe_async::maybe_async]
    pub async fn put_object_stream(
        &self,
        path: impl AsRef<Path>,
        s3_path: impl AsRef<str>,
    ) -> Result<u16> {
<<<<<<< HEAD
        let mut file = File::open(path).await?;
        self.put_object_stream_raw(&mut file, s3_path.as_ref()).await
    }

    #[maybe_async::async_impl]
    pub async fn put_object_stream_raw<R: AsyncRead + Unpin>(
=======
        self._put_object_stream(&mut File::open(path).await?, s3_path.as_ref())
            .await
    }

    #[maybe_async::async_impl]
    async fn _put_object_stream<R: AsyncRead + Unpin + Send>(
>>>>>>> 88d3c0a9
        &self,
        reader: &mut R,
        s3_path: &str,
    ) -> Result<u16> {
        let command = Command::InitiateMultipartUpload;
        let request = RequestImpl::new(self, &s3_path, command);
        let (data, code) = request.response_data(false).await?;
        let msg: InitiateMultipartUploadResponse =
            serde_xml::from_str(std::str::from_utf8(data.as_slice())?)?;
        let path = msg.key;
        let upload_id = &msg.upload_id;

        let mut part_number: u32 = 0;
        let mut etags = Vec::new();
        loop {
            let chunk = crate::utils::read_chunk(reader).await?;

            if chunk.len() < CHUNK_SIZE {
                if part_number == 0 {
                    // Files is not big enough for multipart upload, going with regular put_object
                    let abort = Command::AbortMultipartUpload { upload_id };
                    let abort_request = RequestImpl::new(self, &path, abort);
                    let (_, _code) = abort_request.response_data(false).await?;
                    self.put_object(s3_path, chunk.as_slice()).await?;
                    break;
                } else {
                    part_number += 1;
                    let command = Command::PutObject {
                        // part_number,
                        content: &chunk,
                        content_type: "application/octet-stream",
                        multipart: Some(Multipart::new(part_number, upload_id)), // upload_id: &msg.upload_id,
                    };
                    let request = RequestImpl::new(self, &path, command);
                    let (data, _code) = request.response_data(true).await?;
                    let etag = std::str::from_utf8(data.as_slice())?;
                    etags.push(etag.to_string());
                    let inner_data = etags
                        .clone()
                        .into_iter()
                        .enumerate()
                        .map(|(i, x)| Part {
                            etag: x,
                            part_number: i as u32 + 1,
                        })
                        .collect::<Vec<Part>>();
                    let data = CompleteMultipartUploadData { parts: inner_data };
                    let complete = Command::CompleteMultipartUpload {
                        upload_id: &msg.upload_id,
                        data,
                    };
                    let complete_request = RequestImpl::new(self, &path, complete);
                    let (_data, _code) = complete_request.response_data(false).await?;
                    // let response = std::str::from_utf8(data.as_slice())?;
                    break;
                }
            } else {
                part_number += 1;
                let command = Command::PutObject {
                    // part_number,
                    content: &chunk,
                    content_type: "application/octet-stream",
                    multipart: Some(Multipart::new(part_number, upload_id)), // upload_id: &msg.upload_id,
                };
                let request = RequestImpl::new(self, &path, command);
                let (data, _code) = request.response_data(true).await?;
                let etag = std::str::from_utf8(data.as_slice())?;
                etags.push(etag.to_string());
            }
        }
        Ok(code)
    }

    #[maybe_async::sync_impl]
    fn put_object_stream_raw<R: Read>(&self, reader: &mut R, s3_path: &str) -> Result<u16> {
        let command = Command::InitiateMultipartUpload;
        let request = RequestImpl::new(self, &s3_path, command);
        let (data, code) = request.response_data(false)?;
        let msg: InitiateMultipartUploadResponse =
            serde_xml::from_str(std::str::from_utf8(data.as_slice())?)?;

        let path = msg.key;
        let upload_id = &msg.upload_id;

        let mut part_number: u32 = 0;
        let mut etags = Vec::new();
        loop {
            let chunk = crate::utils::read_chunk(reader)?;

            if chunk.len() < CHUNK_SIZE {
                if part_number == 0 {
                    // Files is not big enough for multipart upload, going with regular put_object
                    let abort = Command::AbortMultipartUpload {
                        upload_id: &msg.upload_id,
                    };
                    let abort_request = RequestImpl::new(self, &path, abort);
                    let (_, _code) = abort_request.response_data(false)?;
                    self.put_object(s3_path, chunk.as_slice())?;
                    break;
                } else {
                    part_number += 1;
                    let command = Command::PutObject {
                        // part_number,
                        content: &chunk,
                        content_type: "application/octet-stream",
                        multipart: Some(Multipart::new(part_number, upload_id)), // upload_id: &msg.upload_id,
                    };
                    let request = RequestImpl::new(self, &path, command);
                    let (data, _code) = request.response_data(true)?;
                    let etag = std::str::from_utf8(data.as_slice())?;
                    etags.push(etag.to_string());
                    let inner_data = etags
                        .into_iter()
                        .enumerate()
                        .map(|(i, x)| Part {
                            etag: x,
                            part_number: i as u32 + 1,
                        })
                        .collect::<Vec<Part>>();
                    let data = CompleteMultipartUploadData { parts: inner_data };
                    let complete = Command::CompleteMultipartUpload {
                        upload_id: &msg.upload_id,
                        data,
                    };
                    let complete_request = RequestImpl::new(self, &path, complete);
                    let (_data, _code) = complete_request.response_data(false)?;
                    // let response = std::str::from_utf8(data.as_slice())?;
                    break;
                }
            } else {
                part_number += 1;
                let command = Command::PutObject {
                    content: &chunk,
                    content_type: "application/octet-stream",
                    multipart: Some(Multipart::new(part_number, upload_id)),
                };
                let request = RequestImpl::new(self, &path, command);
                let (data, _code) = request.response_data(true)?;
                let etag = std::str::from_utf8(data.as_slice())?;
                etags.push(etag.to_string());
            }
        }
        Ok(code)
    }

    /// Get Bucket location.
    ///
    /// # Example:
    ///
    /// ```no_run
    /// use s3::bucket::Bucket;
    /// use s3::creds::Credentials;
    /// use anyhow::Result;
    ///
    /// # #[tokio::main]
    /// # async fn main() -> Result<()> {
    ///
    /// let bucket_name = "rust-s3-test";
    /// let region = "us-east-1".parse()?;
    /// let credentials = Credentials::default()?;
    /// let bucket = Bucket::new(bucket_name, region, credentials)?;
    ///
    /// // Async variant with `tokio` or `async-std` features
    /// let (region, status_code) = bucket.location().await?;
    ///
    /// // `sync` feature will produce an identical method
    /// #[cfg(feature = "sync")]
    /// let (region, status_code) = bucket.location()?;
    ///
    /// // Blocking variant, generated with `blocking` feature in combination
    /// // with `tokio` or `async-std` features.
    /// #[cfg(feature = "blocking")]
    /// let (region, status_code) = bucket.location_blocking()?;
    /// #
    /// # Ok(())
    /// # }
    /// ```
    #[maybe_async::maybe_async]
    pub async fn location(&self) -> Result<(Region, u16)> {
        let request = RequestImpl::new(self, "?location", Command::GetBucketLocation);
        let result = request.response_data(false).await?;
        let region_string = String::from_utf8_lossy(&result.0);
        let region = match serde_xml::from_reader(region_string.as_bytes()) {
            Ok(r) => {
                let location_result: BucketLocationResult = r;
                location_result.region.parse()?
            }
            Err(e) => {
                if result.1 == 200 {
                    Region::Custom {
                        region: "Custom".to_string(),
                        endpoint: "".to_string(),
                    }
                } else {
                    Region::Custom {
                        region: format!("Error encountered : {}", e),
                        endpoint: "".to_string(),
                    }
                }
            }
        };
        Ok((region, result.1))
    }

    /// Delete file from an S3 path.
    ///
    /// # Example:
    ///
    /// ```no_run
    /// use s3::bucket::Bucket;
    /// use s3::creds::Credentials;
    /// use anyhow::Result;
    ///
    /// # #[tokio::main]
    /// # async fn main() -> Result<()> {
    ///
    /// let bucket_name = "rust-s3-test";
    /// let region = "us-east-1".parse()?;
    /// let credentials = Credentials::default()?;
    /// let bucket = Bucket::new(bucket_name, region, credentials)?;
    ///
    /// // Async variant with `tokio` or `async-std` features
    /// let (_, code) = bucket.delete_object("/test.file").await?;
    ///
    /// // `sync` feature will produce an identical method
    /// #[cfg(feature = "sync")]
    /// let (_, code) = bucket.delete_object("/test.file")?;
    ///
    /// // Blocking variant, generated with `blocking` feature in combination
    /// // with `tokio` or `async-std` features.
    /// #[cfg(feature = "blocking")]
    /// let (_, code) = bucket.delete_object_blocking("/test.file")?;
    /// #
    /// # Ok(())
    /// # }
    /// ```
    #[maybe_async::maybe_async]
    pub async fn delete_object<S: AsRef<str>>(&self, path: S) -> Result<(Vec<u8>, u16)> {
        let command = Command::DeleteObject;
        let request = RequestImpl::new(self, path.as_ref(), command);
        Ok(request.response_data(false).await?)
    }

    /// Head object from S3.
    ///
    /// # Example:
    ///
    /// ```no_run
    /// use s3::bucket::Bucket;
    /// use s3::creds::Credentials;
    /// use anyhow::Result;
    ///
    /// # #[tokio::main]
    /// # async fn main() -> Result<()> {
    ///
    /// let bucket_name = "rust-s3-test";
    /// let region = "us-east-1".parse()?;
    /// let credentials = Credentials::default()?;
    /// let bucket = Bucket::new(bucket_name, region, credentials)?;
    ///
    /// // Async variant with `tokio` or `async-std` features
    /// let (head_object_result, code) = bucket.head_object("/test.png").await?;
    ///
    /// // `sync` feature will produce an identical method
    /// #[cfg(feature = "sync")]
    /// let (head_object_result, code) = bucket.head_object("/test.png")?;
    ///
    /// // Blocking variant, generated with `blocking` feature in combination
    /// // with `tokio` or `async-std` features.
    /// #[cfg(feature = "blocking")]
    /// let (head_object_result, code) = bucket.head_object_blocking("/test.png")?;
    /// #
    /// # Ok(())
    /// # }
    /// ```
    #[maybe_async::maybe_async]
    pub async fn head_object<S: AsRef<str>>(&self, path: S) -> Result<(HeadObjectResult, u16)> {
        let command = Command::HeadObject;
        let request = RequestImpl::new(self, path.as_ref(), command);
        let (headers, status) = request.response_header().await?;
        let header_object = HeadObjectResult::from(&headers);
        Ok((header_object, status))
    }

    /// Put into an S3 bucket, with explicit content-type.
    ///
    /// # Example:
    ///
    /// ```no_run
    /// use s3::bucket::Bucket;
    /// use s3::creds::Credentials;
    /// use anyhow::Result;
    ///
    /// # #[tokio::main]
    /// # async fn main() -> Result<()> {
    ///
    /// let bucket_name = "rust-s3-test";
    /// let region = "us-east-1".parse()?;
    /// let credentials = Credentials::default()?;
    /// let bucket = Bucket::new(bucket_name, region, credentials)?;
    /// let content = "I want to go to S3".as_bytes();
    ///
    /// // Async variant with `tokio` or `async-std` features
    /// let (_, code) = bucket.put_object_with_content_type("/test.file", content, "text/plain").await?;
    ///
    /// // `sync` feature will produce an identical method
    /// #[cfg(feature = "sync")]
    /// let (_, code) = bucket.put_object_with_content_type("/test.file", content, "text/plain")?;
    ///
    /// // Blocking variant, generated with `blocking` feature in combination
    /// // with `tokio` or `async-std` features.
    /// #[cfg(feature = "blocking")]
    /// let (_, code) = bucket.put_object_with_content_type_blocking("/test.file", content, "text/plain")?;
    /// #
    /// # Ok(())
    /// # }
    /// ```
    #[maybe_async::maybe_async]
    pub async fn put_object_with_content_type<S: AsRef<str>>(
        &self,
        path: S,
        content: &[u8],
        content_type: &str,
    ) -> Result<(Vec<u8>, u16)> {
        let command = Command::PutObject {
            content,
            content_type,
            multipart: None,
        };
        let request = RequestImpl::new(self, path.as_ref(), command);
        Ok(request.response_data(true).await?)
    }

    /// Put into an S3 bucket.
    ///
    /// # Example:
    ///
    /// ```no_run
    /// use s3::bucket::Bucket;
    /// use s3::creds::Credentials;
    /// use anyhow::Result;
    ///
    /// # #[tokio::main]
    /// # async fn main() -> Result<()> {
    ///
    /// let bucket_name = "rust-s3-test";
    /// let region = "us-east-1".parse()?;
    /// let credentials = Credentials::default()?;
    /// let bucket = Bucket::new(bucket_name, region, credentials)?;
    /// let content = "I want to go to S3".as_bytes();
    ///
    /// // Async variant with `tokio` or `async-std` features
    /// let (_, code) = bucket.put_object("/test.file", content).await?;
    ///
    /// // `sync` feature will produce an identical method
    /// #[cfg(feature = "sync")]
    /// let (_, code) = bucket.put_object("/test.file", content)?;
    ///
    /// // Blocking variant, generated with `blocking` feature in combination
    /// // with `tokio` or `async-std` features.
    /// #[cfg(feature = "blocking")]
    /// let (_, code) = bucket.put_object_blocking("/test.file", content)?;
    /// #
    /// # Ok(())
    /// # }
    /// ```
    #[maybe_async::maybe_async]
    pub async fn put_object<S: AsRef<str>>(
        &self,
        path: S,
        content: &[u8],
    ) -> Result<(Vec<u8>, u16)> {
        self.put_object_with_content_type(path, content, "application/octet-stream")
            .await
    }

    fn _tags_xml<S: AsRef<str>>(&self, tags: &[(S, S)]) -> String {
        let mut s = String::new();
        let content = tags
            .iter()
            .map(|&(ref name, ref value)| {
                format!(
                    "<Tag><Key>{}</Key><Value>{}</Value></Tag>",
                    name.as_ref(),
                    value.as_ref()
                )
            })
            .fold(String::new(), |mut a, b| {
                a.push_str(b.as_str());
                a
            });
        s.push_str("<Tagging><TagSet>");
        s.push_str(&content);
        s.push_str("</TagSet></Tagging>");
        s
    }

    /// Tag an S3 object.
    ///
    /// # Example:
    ///
    /// ```no_run
    /// use s3::bucket::Bucket;
    /// use s3::creds::Credentials;
    /// use anyhow::Result;
    ///
    /// # #[tokio::main]
    /// # async fn main() -> Result<()> {
    ///
    /// let bucket_name = "rust-s3-test";
    /// let region = "us-east-1".parse()?;
    /// let credentials = Credentials::default()?;
    /// let bucket = Bucket::new(bucket_name, region, credentials)?;
    ///
    /// // Async variant with `tokio` or `async-std` features
    /// let (_, code) = bucket.put_object_tagging("/test.file", &[("Tag1", "Value1"), ("Tag2", "Value2")]).await?;
    ///
    /// // `sync` feature will produce an identical method
    /// #[cfg(feature = "sync")]
    /// let (_, code) = bucket.put_object_tagging("/test.file", &[("Tag1", "Value1"), ("Tag2", "Value2")])?;
    ///
    /// // Blocking variant, generated with `blocking` feature in combination
    /// // with `tokio` or `async-std` features.
    /// #[cfg(feature = "blocking")]
    /// let (_, code) = bucket.put_object_tagging_blocking("/test.file", &[("Tag1", "Value1"), ("Tag2", "Value2")])?;
    /// #
    /// # Ok(())
    /// # }
    /// ```
    #[maybe_async::maybe_async]
    pub async fn put_object_tagging<S: AsRef<str>>(
        &self,
        path: &str,
        tags: &[(S, S)],
    ) -> Result<(Vec<u8>, u16)> {
        let content = self._tags_xml(&tags);
        let command = Command::PutObjectTagging { tags: &content };
        let request = RequestImpl::new(self, path, command);
        Ok(request.response_data(false).await?)
    }

    /// Delete tags from an S3 object.
    ///
    /// # Example:
    ///
    /// ```no_run
    /// use s3::bucket::Bucket;
    /// use s3::creds::Credentials;
    /// use anyhow::Result;
    ///
    /// # #[tokio::main]
    /// # async fn main() -> Result<()> {
    ///
    /// let bucket_name = "rust-s3-test";
    /// let region = "us-east-1".parse()?;
    /// let credentials = Credentials::default()?;
    /// let bucket = Bucket::new(bucket_name, region, credentials)?;
    ///
    /// // Async variant with `tokio` or `async-std` features
    /// let (_, code) = bucket.delete_object_tagging("/test.file").await?;
    ///
    /// // `sync` feature will produce an identical method
    /// #[cfg(feature = "sync")]
    /// let (_, code) = bucket.delete_object_tagging("/test.file")?;
    ///
    /// // Blocking variant, generated with `blocking` feature in combination
    /// // with `tokio` or `async-std` features.
    /// #[cfg(feature = "blocking")]
    /// let (_, code) = bucket.delete_object_tagging_blocking("/test.file")?;
    /// #
    /// # Ok(())
    /// # }
    /// ```
    #[maybe_async::maybe_async]
    pub async fn delete_object_tagging<S: AsRef<str>>(&self, path: S) -> Result<(Vec<u8>, u16)> {
        let command = Command::DeleteObjectTagging;
        let request = RequestImpl::new(self, path.as_ref(), command);
        Ok(request.response_data(false).await?)
    }

    /// Retrieve an S3 object list of tags.
    ///
    /// # Example:
    ///
    /// ```no_run
    /// use s3::bucket::Bucket;
    /// use s3::creds::Credentials;
    /// use anyhow::Result;
    ///
    /// # #[tokio::main]
    /// # async fn main() -> Result<()> {
    ///
    /// let bucket_name = "rust-s3-test";
    /// let region = "us-east-1".parse()?;
    /// let credentials = Credentials::default()?;
    /// let bucket = Bucket::new(bucket_name, region, credentials)?;
    ///
    /// // Async variant with `tokio` or `async-std` features
    /// let (_, code) = bucket.get_object_tagging("/test.file").await?;
    ///
    /// // `sync` feature will produce an identical method
    /// #[cfg(feature = "sync")]
    /// let (_, code) = bucket.get_object_tagging("/test.file")?;
    ///
    /// // Blocking variant, generated with `blocking` feature in combination
    /// // with `tokio` or `async-std` features.
    /// #[cfg(feature = "blocking")]
    /// let (_, code) = bucket.get_object_tagging_blocking("/test.file")?;
    /// #
    /// # Ok(())
    /// # }
    /// ```
    #[maybe_async::maybe_async]
    pub async fn get_object_tagging<S: AsRef<str>>(
        &self,
        path: S,
    ) -> Result<(Option<Tagging>, u16)> {
        let command = Command::GetObjectTagging {};
        let request = RequestImpl::new(self, path.as_ref(), command);
        let result = request.response_data(false).await?;

        let tagging = if result.1 == 200 {
            let result_string = String::from_utf8_lossy(&result.0);
            println!("{}", result_string);
            Some(serde_xml::from_reader(result_string.as_bytes())?)
        } else {
            None
        };

        Ok((tagging, result.1))
    }

    #[maybe_async::maybe_async]
    pub async fn list_page(
        &self,
        prefix: String,
        delimiter: Option<String>,
        continuation_token: Option<String>,
        start_after: Option<String>,
        max_keys: Option<usize>,
    ) -> Result<(ListBucketResult, u16)> {
        let command = Command::ListBucket {
            prefix,
            delimiter,
            continuation_token,
            start_after,
            max_keys,
        };
        let request = RequestImpl::new(self, "/", command);
        let (response, status_code) = request.response_data(false).await?;
        return serde_xml::from_reader(response.as_slice())
            .map(|list_bucket_result| (list_bucket_result, status_code))
            .map_err(|e| anyhow!("Could not deserialize result \n {}", e));
    }

    /// List the contents of an S3 bucket.
    ///
    /// # Example:
    ///
    /// ```no_run
    /// use s3::bucket::Bucket;
    /// use s3::creds::Credentials;
    /// use anyhow::Result;
    ///
    /// # #[tokio::main]
    /// # async fn main() -> Result<()> {
    ///
    /// let bucket_name = "rust-s3-test";
    /// let region = "us-east-1".parse()?;
    /// let credentials = Credentials::default()?;
    /// let bucket = Bucket::new(bucket_name, region, credentials)?;
    ///
    /// // Async variant with `tokio` or `async-std` features
    /// let results = bucket.list("/".to_string(), Some("/".to_string())).await?;
    ///
    /// // `sync` feature will produce an identical method
    /// #[cfg(feature = "sync")]
    /// let results = bucket.list("/".to_string(), Some("/".to_string()))?;
    ///
    /// // Blocking variant, generated with `blocking` feature in combination
    /// // with `tokio` or `async-std` features.
    /// #[cfg(feature = "blocking")]
    /// let results = bucket.list_blocking("/".to_string(), Some("/".to_string()))?;
    /// #
    /// # Ok(())
    /// # }
    /// ```
    #[maybe_async::maybe_async]
    pub async fn list(
        &self,
        prefix: String,
        delimiter: Option<String>,
    ) -> Result<Vec<ListBucketResult>> {
        let the_bucket = self.to_owned();
        let mut results = Vec::new();
        let mut continuation_token = None;

        loop {
            let (list_bucket_result, _) = the_bucket
                .list_page(
                    prefix.clone(),
                    delimiter.clone(),
                    continuation_token,
                    None,
                    None,
                )
                .await?;
            continuation_token = list_bucket_result.next_continuation_token.clone();
            results.push(list_bucket_result);
            if continuation_token.is_none() {
                break;
            }
        }

        Ok(results)
    }

    /// Get path_style field of the Bucket struct
    pub fn is_path_style(&self) -> bool {
        self.path_style
    }

    // Get negated path_style field of the Bucket struct
    pub fn is_subdomain_style(&self) -> bool {
        !self.path_style
    }

    /// Configure bucket to use path-style urls and headers
    pub fn set_path_style(&mut self) {
        self.path_style = true;
    }

    /// Configure bucket to use subdomain style urls and headers [default]
    pub fn set_subdomain_style(&mut self) {
        self.path_style = false;
    }

    /// Get a reference to the name of the S3 bucket.
    pub fn name(&self) -> String {
        self.name.to_string()
    }

    // Get a reference to the hostname of the S3 API endpoint.
    pub fn host(&self) -> String {
        if self.path_style {
            self.path_style_host()
        } else {
            self.subdomain_style_host()
        }
    }

    pub fn url(&self) -> String {
        if self.path_style {
            format!(
                "{}://{}/{}",
                self.scheme(),
                self.path_style_host(),
                self.name()
            )
        } else {
            format!("{}://{}", self.scheme(), self.subdomain_style_host())
        }
    }

    /// Get a paths-style reference to the hostname of the S3 API endpoint.
    pub fn path_style_host(&self) -> String {
        self.region.host()
    }

    pub fn subdomain_style_host(&self) -> String {
        format!("{}.{}", self.name, self.region.host())
    }

    // pub fn self_host(&self) -> String {
    //     format!("{}.{}", self.name, self.region.host())
    // }

    pub fn scheme(&self) -> String {
        self.region.scheme()
    }

    /// Get the region this object will connect to.
    pub fn region(&self) -> Region {
        self.region.clone()
    }

    /// Get a reference to the AWS access key.
    pub fn access_key(&self) -> Option<String> {
        if let Some(access_key) = self.credentials.access_key.clone() {
            Some(access_key.replace('\n', ""))
        } else {
            None
        }
    }

    /// Get a reference to the AWS secret key.
    pub fn secret_key(&self) -> Option<String> {
        if let Some(secret_key) = self.credentials.secret_key.clone() {
            Some(secret_key.replace('\n', ""))
        } else {
            None
        }
    }

    /// Get a reference to the AWS security token.
    pub fn security_token(&self) -> Option<&str> {
        self.credentials.security_token.as_deref()
    }

    /// Get a reference to the AWS session token.
    pub fn session_token(&self) -> Option<&str> {
        self.credentials.session_token.as_deref()
    }

    /// Get a reference to the full [`Credentials`](struct.Credentials.html)
    /// object used by this `Bucket`.
    pub fn credentials(&self) -> &Credentials {
        &self.credentials
    }

    /// Change the credentials used by the Bucket, returning the existing
    /// credentials.
    pub fn set_credentials(&mut self, credentials: Credentials) -> Credentials {
        mem::replace(&mut self.credentials, credentials)
    }

    /// Add an extra header to send with requests to S3.
    ///
    /// Add an extra header to send with requests. Note that the library
    /// already sets a number of headers - headers set with this method will be
    /// overridden by the library headers:
    ///   * Host
    ///   * Content-Type
    ///   * Date
    ///   * Content-Length
    ///   * Authorization
    ///   * X-Amz-Content-Sha256
    ///   * X-Amz-Date
    pub fn add_header(&mut self, key: &str, value: &str) {
        self.extra_headers
            .insert(HeaderName::from_str(key).unwrap(), value.parse().unwrap());
    }

    /// Get a reference to the extra headers to be passed to the S3 API.
    pub fn extra_headers(&self) -> &HeaderMap {
        &self.extra_headers
    }

    /// Get a mutable reference to the extra headers to be passed to the S3
    /// API.
    pub fn extra_headers_mut(&mut self) -> &mut HeaderMap {
        &mut self.extra_headers
    }

    /// Add an extra query pair to the URL used for S3 API access.
    pub fn add_query(&mut self, key: &str, value: &str) {
        self.extra_query.insert(key.into(), value.into());
    }

    /// Get a reference to the extra query pairs to be passed to the S3 API.
    pub fn extra_query(&self) -> &Query {
        &self.extra_query
    }

    /// Get a mutable reference to the extra query pairs to be passed to the S3
    /// API.
    pub fn extra_query_mut(&mut self) -> &mut Query {
        &mut self.extra_query
    }
}

#[cfg(test)]
mod test {

    use crate::creds::Credentials;
    use crate::region::Region;
    use crate::Bucket;
    use crate::BucketConfiguration;
    use http::header::HeaderName;
    use http::HeaderMap;
    use std::env;
    use std::fs::File;
    use std::io::prelude::*;
    // use log::info;

    fn init() {
        let _ = env_logger::builder().is_test(true).try_init();
    }

    fn test_aws_credentials() -> Credentials {
        Credentials::new(
            Some(&env::var("EU_AWS_ACCESS_KEY_ID").unwrap()),
            Some(&env::var("EU_AWS_SECRET_ACCESS_KEY").unwrap()),
            None,
            None,
            None,
        )
        .unwrap()
    }

    fn test_gc_credentials() -> Credentials {
        Credentials::new(
            Some(&env::var("GC_ACCESS_KEY_ID").unwrap()),
            Some(&env::var("GC_SECRET_ACCESS_KEY").unwrap()),
            None,
            None,
            None,
        )
        .unwrap()
    }

    fn test_wasabi_credentials() -> Credentials {
        Credentials::new(
            Some(&env::var("WASABI_ACCESS_KEY_ID").unwrap()),
            Some(&env::var("WASABI_SECRET_ACCESS_KEY").unwrap()),
            None,
            None,
            None,
        )
        .unwrap()
    }

    fn test_aws_bucket() -> Bucket {
        Bucket::new(
            "rust-s3-test",
            "eu-central-1".parse().unwrap(),
            test_aws_credentials(),
        )
        .unwrap()
    }

    fn test_wasabi_bucket() -> Bucket {
        Bucket::new(
            "rust-s3",
            "wa-eu-central-1".parse().unwrap(),
            test_wasabi_credentials(),
        )
        .unwrap()
    }

    fn test_gc_bucket() -> Bucket {
        Bucket::new(
            "rust-s3",
            Region::Custom {
                region: "us-east1".to_owned(),
                endpoint: "https://storage.googleapis.com".to_owned(),
            },
            test_gc_credentials(),
        )
        .unwrap()
    }

    fn object(size: u32) -> Vec<u8> {
        (0..size).map(|_| 33).collect()
    }

    #[ignore]
    #[maybe_async::test(
        feature = "sync",
        async(all(not(feature = "sync"), feature = "with-tokio"), tokio::test),
        async(
            all(not(feature = "sync"), feature = "with-async-std"),
            async_std::test
        )
    )]
    async fn streaming_test_put_get_delete_big_object() {
        init();
        let path = "+stream_test_big";
        std::fs::remove_file(path).unwrap_or_else(|_| {});
        let bucket = test_aws_bucket();
        let test: Vec<u8> = object(10_000_000);

        let mut file = File::create(path).unwrap();
        file.write_all(&test).unwrap();

        let code = bucket.put_object_stream(path, path).await.unwrap();
        assert_eq!(code, 200);
        let mut writer = Vec::new();
        let code = bucket.get_object_stream(path, &mut writer).await.unwrap();
        assert_eq!(code, 200);
        assert_eq!(test, writer);
        let (_, code) = bucket.delete_object(path).await.unwrap();
        assert_eq!(code, 204);
        std::fs::remove_file(path).unwrap_or_else(|_| {});
    }

    #[ignore]
    #[maybe_async::test(
        feature = "sync",
        async(all(not(feature = "sync"), feature = "with-tokio"), tokio::test),
        async(
            all(not(feature = "sync"), feature = "with-async-std"),
            async_std::test
        )
    )]
    async fn test_put_head_get_delete_object() {
        let s3_path = "/test.file";
        let bucket = test_aws_bucket();
        let test: Vec<u8> = object(3072);

        let (_data, code) = bucket.put_object(s3_path, &test).await.unwrap();
        // println!("{}", std::str::from_utf8(&data).unwrap());
        assert_eq!(code, 200);
        let (data, code) = bucket.get_object(s3_path).await.unwrap();
        assert_eq!(code, 200);
        // println!("{}", std::str::from_utf8(&data).unwrap());
        assert_eq!(test, data);

        let (data, code) = bucket
            .get_object_range(s3_path, 100, Some(1000))
            .await
            .unwrap();
        assert_eq!(code, 206);
        // println!("{}", std::str::from_utf8(&data).unwrap());
        assert_eq!(test[100..1001].to_vec(), data);

        let (head_object_result, code) = bucket.head_object(s3_path).await.unwrap();
        assert_eq!(code, 200);
        assert_eq!(
            head_object_result.content_type.unwrap(),
            "application/octet-stream".to_owned()
        );
        // println!("{:?}", head_object_result);
        let (_, code) = bucket.delete_object(s3_path).await.unwrap();
        assert_eq!(code, 204);
    }

    #[ignore]
    #[cfg(all(
        any(feature = "with-tokio", feature = "with-async-std"),
        feature = "blocking"
    ))]
    #[test]
    fn test_put_head_get_delete_object_blocking() {
        let s3_path = "/test_blocking.file";
        let bucket = test_aws_bucket();
        let test: Vec<u8> = object(3072);

        let (_data, code) = bucket.put_object_blocking(s3_path, &test).unwrap();
        // println!("{}", std::str::from_utf8(&data).unwrap());
        assert_eq!(code, 200);
        let (data, code) = bucket.get_object_blocking(s3_path).unwrap();
        assert_eq!(code, 200);
        // println!("{}", std::str::from_utf8(&data).unwrap());
        assert_eq!(test, data);

        let (data, code) = bucket
            .get_object_range_blocking(s3_path, 100, Some(1000))
            .unwrap();
        assert_eq!(code, 206);
        // println!("{}", std::str::from_utf8(&data).unwrap());
        assert_eq!(test[100..1001].to_vec(), data);

        let (head_object_result, code) = bucket.head_object_blocking(s3_path).unwrap();
        assert_eq!(code, 200);
        assert_eq!(
            head_object_result.content_type.unwrap(),
            "application/octet-stream".to_owned()
        );
        // println!("{:?}", head_object_result);
        let (_, code) = bucket.delete_object_blocking(s3_path).unwrap();
        assert_eq!(code, 204);
    }

    #[ignore]
    #[maybe_async::test(
        feature = "sync",
        async(
            all(
                not(any(feature = "sync", feature = "tokio-rustls-tls")),
                feature = "with-tokio"
            ),
            tokio::test
        ),
        async(
            all(not(feature = "sync"), feature = "with-async-std"),
            async_std::test
        )
    )]
    async fn gc_test_put_head_get_delete_object() {
        let s3_path = "/tes+t.file";
        let bucket = test_gc_bucket();
        let test: Vec<u8> = object(3072);

        let (_data, code) = bucket.put_object(s3_path, &test).await.unwrap();
        // println!("{}", std::str::from_utf8(&data).unwrap());
        assert_eq!(code, 200);
        let (data, code) = bucket.get_object(s3_path).await.unwrap();
        assert_eq!(code, 200);
        // println!("{}", std::str::from_utf8(&data).unwrap());
        assert_eq!(test, data);

        let (data, code) = bucket
            .get_object_range(s3_path, 100, Some(1000))
            .await
            .unwrap();
        assert_eq!(code, 206);
        // println!("{}", std::str::from_utf8(&data).unwrap());
        assert_eq!(test[100..1001].to_vec(), data);

        let (head_object_result, code) = bucket.head_object(s3_path).await.unwrap();
        assert_eq!(code, 200);
        assert_eq!(
            head_object_result.content_type.unwrap(),
            "application/octet-stream".to_owned()
        );
        // println!("{:?}", head_object_result);
        let (_, code) = bucket.delete_object(s3_path).await.unwrap();
        assert_eq!(code, 204);
    }

    // #[ignore]
    // #[maybe_async::test(
    //     feature = "sync",
    //     async(all(not(feature = "sync"), feature = "with-tokio"), tokio::test),
    //     async(
    //         all(not(feature = "sync"), feature = "with-async-std"),
    //         async_std::test
    //     )
    // )]
    // async fn wasabi_test_put_head_get_delete_object() {
    //     let s3_path = "/+test.file";
    //     let bucket = test_wasabi_bucket();
    //     let test: Vec<u8> = object(3072);

    //     let (_data, code) = bucket.put_object(s3_path, &test).await.unwrap();
    //     // println!("{}", std::str::from_utf8(&data).unwrap());
    //     assert_eq!(code, 200);
    //     let (data, code) = bucket.get_object(s3_path).await.unwrap();
    //     assert_eq!(code, 200);
    //     // println!("{}", std::str::from_utf8(&data).unwrap());
    //     assert_eq!(test, data);

    //     let (data, code) = bucket
    //         .get_object_range(s3_path, 100, Some(1000))
    //         .await
    //         .unwrap();
    //     assert_eq!(code, 206);
    //     // println!("{}", std::str::from_utf8(&data).unwrap());
    //     assert_eq!(test[100..1001].to_vec(), data);

    //     let (head_object_result, code) = bucket.head_object(s3_path).await.unwrap();
    //     assert_eq!(code, 200);
    //     assert_eq!(
    //         head_object_result.content_type.unwrap(),
    //         "application/octet-stream".to_owned()
    //     );
    //     // println!("{:?}", head_object_result);
    //     let (_, code) = bucket.delete_object(s3_path).await.unwrap();
    //     assert_eq!(code, 204);
    // }

    #[test]
    #[ignore]
    fn test_presign_put() {
        let s3_path = "/test/test.file";
        let bucket = test_aws_bucket();

        let mut custom_headers = HeaderMap::new();
        custom_headers.insert(
            HeaderName::from_static("custom_header"),
            "custom_value".parse().unwrap(),
        );

        let url = bucket
            .presign_put(s3_path, 86400, Some(custom_headers))
            .unwrap();

        // assert_eq!(url, "");

        assert!(url.contains("host%3Bcustom_header"));
        assert!(url.contains("/test%2Ftest.file"))
    }

    #[test]
    #[ignore]

    fn test_presign_get() {
        let s3_path = "/test/test.file";
        let bucket = test_aws_bucket();

        let url = bucket.presign_get(s3_path, 86400).unwrap();
        assert!(url.contains("/test%2Ftest.file?"))
    }

    #[maybe_async::test(
        feature = "sync",
        async(all(not(feature = "sync"), feature = "with-tokio"), tokio::test),
        async(
            all(not(feature = "sync"), feature = "with-async-std"),
            async_std::test
        )
    )]
    #[ignore]
    async fn test_bucket_create_delete_default_region() {
        let config = BucketConfiguration::default();
        let response = Bucket::create(
            &uuid::Uuid::new_v4().to_string(),
            "us-east-1".parse().unwrap(),
            test_aws_credentials(),
            config,
        )
        .await
        .unwrap();

        assert_eq!(&response.response_text, "");

        assert_eq!(response.response_code, 200);

        let response_code = response.bucket.delete().await.unwrap();
        assert!(response_code < 300);
    }

    #[ignore]
    #[maybe_async::test(
        feature = "sync",
        async(all(not(feature = "sync"), feature = "with-tokio"), tokio::test),
        async(
            all(not(feature = "sync"), feature = "with-async-std"),
            async_std::test
        )
    )]
    async fn test_bucket_create_delete_non_default_region() {
        let config = BucketConfiguration::default();
        let response = Bucket::create(
            &uuid::Uuid::new_v4().to_string(),
            "eu-central-1".parse().unwrap(),
            test_aws_credentials(),
            config,
        )
        .await
        .unwrap();

        assert_eq!(&response.response_text, "");

        assert_eq!(response.response_code, 200);

        let response_code = response.bucket.delete().await.unwrap();
        assert!(response_code < 300);
    }

    #[ignore]
    #[maybe_async::test(
        feature = "sync",
        async(all(not(feature = "sync"), feature = "with-tokio"), tokio::test),
        async(
            all(not(feature = "sync"), feature = "with-async-std"),
            async_std::test
        )
    )]
    async fn test_bucket_create_delete_non_default_region_public() {
        let config = BucketConfiguration::public();
        let response = Bucket::create(
            &uuid::Uuid::new_v4().to_string(),
            "eu-central-1".parse().unwrap(),
            test_aws_credentials(),
            config,
        )
        .await
        .unwrap();

        assert_eq!(&response.response_text, "");

        assert_eq!(response.response_code, 200);

        let response_code = response.bucket.delete().await.unwrap();
        assert!(response_code < 300);
    }
}<|MERGE_RESOLUTION|>--- conflicted
+++ resolved
@@ -569,21 +569,12 @@
         path: impl AsRef<Path>,
         s3_path: impl AsRef<str>,
     ) -> Result<u16> {
-<<<<<<< HEAD
         let mut file = File::open(path).await?;
         self.put_object_stream_raw(&mut file, s3_path.as_ref()).await
     }
 
     #[maybe_async::async_impl]
     pub async fn put_object_stream_raw<R: AsyncRead + Unpin>(
-=======
-        self._put_object_stream(&mut File::open(path).await?, s3_path.as_ref())
-            .await
-    }
-
-    #[maybe_async::async_impl]
-    async fn _put_object_stream<R: AsyncRead + Unpin + Send>(
->>>>>>> 88d3c0a9
         &self,
         reader: &mut R,
         s3_path: &str,
