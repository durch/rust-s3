--- conflicted
+++ resolved
@@ -20,11 +20,9 @@
 use crate::{Result, S3Error};
 
 use tokio::io::AsyncWriteExt;
-<<<<<<< HEAD
 use tokio::stream::StreamExt;
-=======
 use once_cell::sync::Lazy;
->>>>>>> b217c2f5
+
 
 /// Collection of HTTP headers sent to S3 service, in key/value format.
 pub type Headers = HashMap<String, String>;
